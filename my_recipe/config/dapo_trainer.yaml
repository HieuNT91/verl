--- conflicted
+++ resolved
@@ -27,13 +27,7 @@
   enable_adaptive_repeat: False
   enable_selection_allocation: True
   min_repeat_times: 4
-<<<<<<< HEAD
   enable_adaptive_repeat: False
 
-=======
-  selection_random_seed: 1234
-
-  
->>>>>>> 9563c017
 trainer:
   project_name: verl-dapo